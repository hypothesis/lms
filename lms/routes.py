# -*- coding: utf-8 -*-

from __future__ import unicode_literals


def includeme(config):
    config.add_route('welcome', '/welcome')
    config.add_route('login', '/login')
    config.add_route('logout', '/logout')
    config.add_route('reports', '/reports')
    config.add_route('config_xml', '/config_xml')
    config.add_route('module_item_configurations', '/module_item_configurations')
    config.add_route('test_api', '/test_api')

    # lms routes
    config.add_route('lti_launches', '/lti_launches')
    config.add_route('content_item_selection', '/content_item_selection')

    # Oauth
<<<<<<< HEAD
    config.add_route('canvas_oauth_callback', '/canvas_oauth_callback')
=======
    config.add_route('canvas_oauth_callback', '/canvas_oauth_callback')

    # Health check endpoint for load balancers to request.
    config.add_route('status', '/_status')
>>>>>>> 48d41845
<|MERGE_RESOLUTION|>--- conflicted
+++ resolved
@@ -17,11 +17,7 @@
     config.add_route('content_item_selection', '/content_item_selection')
 
     # Oauth
-<<<<<<< HEAD
-    config.add_route('canvas_oauth_callback', '/canvas_oauth_callback')
-=======
     config.add_route('canvas_oauth_callback', '/canvas_oauth_callback')
 
     # Health check endpoint for load balancers to request.
-    config.add_route('status', '/_status')
->>>>>>> 48d41845
+    config.add_route('status', '/_status')