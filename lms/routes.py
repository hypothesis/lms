--- conflicted
+++ resolved
@@ -16,13 +16,11 @@
     config.add_route('lti_launches', '/lti_launches')
     config.add_route('content_item_selection', '/content_item_selection')
 
-<<<<<<< HEAD
     # Oauth
     config.add_route('canvas_oauth_callback', '/canvas_oauth_callback')
-=======
+
     # Assets
     config.add_route('assets', '/assets/*subpath')
->>>>>>> f21c82f3
 
     # Health check endpoint for load balancers to request.
     config.add_route('status', '/_status')