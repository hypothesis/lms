--- conflicted
+++ resolved
@@ -3,17 +3,8 @@
 {% set title = message %}
 
 {% block content %}
-<<<<<<< HEAD
-  <div class="centered">
-    <img src="{{ 'lms:static/images/sad-annotation.svg'|static_path }}">
-    <p>
-      {{ message|safe }}
-    </p>
-  </div>
-=======
   <img src="{{ 'lms:static/images/sad-annotation.svg'|static_path }}">
   <p>
     {{ message|safe }}
   </p>
->>>>>>> bde5048d
 {% endblock %}