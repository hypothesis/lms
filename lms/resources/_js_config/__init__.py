import functools
from enum import Enum
from typing import List, Optional

from lms.models import ApplicationInstance, GroupInfo, HUser
from lms.resources._js_config.file_picker_config import FilePickerConfig
from lms.services import HAPIError
from lms.validation.authentication import BearerTokenSchema
from lms.views.helpers import via_url


class JSConfig:
    """The config for the app's JavaScript code."""

    class Mode(str, Enum):
        OAUTH2_REDIRECT_ERROR = "oauth2-redirect-error"
        BASIC_LTI_LAUNCH = "basic-lti-launch"
        CONTENT_ITEM_SELECTION = "content-item-selection"
        ERROR_DIALOG = "error-dialog"

    class ErrorCode(str, Enum):
        BLACKBOARD_MISSING_INTEGRATION = "blackboard_missing_integration"
        CANVAS_INVALID_SCOPE = "canvas_invalid_scope"
        REUSED_CONSUMER_KEY = "reused_consumer_key"

    def __init__(self, context, request):
        self._context = context
        self._request = request
        self._authority = request.registry.settings["h_authority"]
        self._grading_info_service = request.find_service(name="grading_info")
        self._lti_user = request.lti_user

    @property
    def _h_user(self):
        return self._lti_user.h_user

    @property
    def _consumer_key(self):
        return self._lti_user.oauth_consumer_key

    def _application_instance(self):
        """
        Return the current request's ApplicationInstance.

        :raise ApplicationInstanceNotFound: if request.lti_user.oauth_consumer_key isn't in the DB
        """
        return self._request.find_service(name="application_instance").get_current()

    def add_document_url(self, document_url):
        """
        Set the document to the document at the given document_url.

        This configures the frontend to inject the Via iframe with this URL as
        its src immediately, without making any further API requests to get the
        Via URL.

        :raise HTTPBadRequest: if a request param needed to generate the config
            is missing
        """
        if document_url.startswith("blackboard://"):
            self._config["api"]["viaUrl"] = {
                "authUrl": self._request.route_url("blackboard_api.oauth.authorize"),
                "path": self._request.route_path(
                    "blackboard_api.files.via_url",
                    course_id=self._request.params["context_id"],
                    _query={"document_url": document_url},
                ),
            }
        elif document_url.startswith("canvas://"):
            self._config["api"]["viaUrl"] = {
                "authUrl": self._request.route_url("canvas_api.oauth.authorize"),
                "path": self._request.route_path(
                    "canvas_api.files.via_url",
                    resource_link_id=self._request.params["resource_link_id"],
                ),
            }
        else:
            self._config["viaUrl"] = via_url(self._request, document_url)

        self._add_canvas_speedgrader_settings(document_url=document_url)

    def add_vitalsource_launch_config(self, book_id, cfi=None):
        vitalsource_svc = self._request.find_service(name="vitalsource")
        launch_url, launch_params = vitalsource_svc.get_launch_params(
            book_id, cfi, self._request.lti_user
        )
        self._config["vitalSource"] = {
            "launchUrl": launch_url,
            "launchParams": launch_params,
        }
        self._add_canvas_speedgrader_settings(
            vitalsource_book_id=book_id, vitalsource_cfi=cfi
        )

    def asdict(self):
        """
        Return the configuration for the app's JavaScript code.

        :raise HTTPBadRequest: if a request param needed to generate the config
            is missing

        :rtype: dict
        """
        return self._config

    def enable_oauth2_redirect_error_mode(
        self,
        auth_route: str,
        error_code=None,
        error_details: Optional[dict] = None,
        canvas_scopes: List[str] = None,
    ):
        """
        Configure the frontend to show the "Authorization failed" dialog.

        This is shown when authorizing with a third-party OAuth API like the
        Canvas API or the Blackboard API fails after the redirect to the
        third-party authorization endpoint.

        :param error_code: Code identifying a particular error
        :param error_details: JSON-serializable technical details about the error
        :param auth_route: route for the "Try again" button in the dialog
        :param canvas_scopes: List of scopes that were requested
        """
        if self._lti_user:
            bearer_token = BearerTokenSchema(self._request).authorization_param(
                self._lti_user
            )
            auth_url = self._request.route_url(
                auth_route,
                _query=[("authorization", bearer_token)],
            )
        else:
            auth_url = None

        self._config.update(
            {
                "mode": JSConfig.Mode.OAUTH2_REDIRECT_ERROR,
                "OAuth2RedirectError": {
                    "authUrl": auth_url,
                    "errorCode": error_code,
                    "canvasScopes": canvas_scopes or [],
                },
            }
        )

        if error_details:
            self._config["OAuth2RedirectError"]["errorDetails"] = error_details

    def enable_error_dialog_mode(self, error_code, error_details=None):
        self._config.update(
            {
                "mode": JSConfig.Mode.ERROR_DIALOG,
                "errorDialog": {"errorCode": error_code},
            }
        )

        if error_details:
            self._config["errorDialog"]["errorDetails"] = error_details

    def enable_lti_launch_mode(self):
        """
        Put the JavaScript code into "LTI launch" mode.

        This mode launches an assignment.

        :raise ApplicationInstanceNotFound: if request.lti_user.oauth_consumer_key isn't in the DB
        """
        self._config["mode"] = JSConfig.Mode.BASIC_LTI_LAUNCH

        self._config["api"]["sync"] = self._sync_api()

        # The config object for the Hypothesis client.
        # Our JSON-RPC server passes this to the Hypothesis client over
        # postMessage.
        self._config["hypothesisClient"] = self._hypothesis_client

        self._config["rpcServer"] = {
            "allowedOrigins": self._request.registry.settings["rpc_allowed_origins"]
        }

    def _create_assignment_api(self):
        if not self._context.is_canvas:
            return None

        return {
            "path": self._request.route_path("api.assignments.create"),
            "data": {
                "ext_lti_assignment_id": self._request.params["ext_lti_assignment_id"],
                "course_id": self._request.params["custom_canvas_course_id"],
            },
        }

    def enable_content_item_selection_mode(self, form_action, form_fields):
        """
        Put the JavaScript code into "content item selection" mode.

        This mode shows teachers an assignment configuration UI where they can
        choose the document to be annotated for the assignment.

        :param form_action: the HTML `action` attribute for the URL that we'll
            submit the user's chosen document to
        :param form_fields: the fields (keys and values) to include in the
            HTML form that we submit

        :raise ApplicationInstanceNotFound: if request.lti_user.oauth_consumer_key isn't in the DB
        """

        args = self._context, self._request, self._application_instance()

        self._config.update(
            {
                "mode": JSConfig.Mode.CONTENT_ITEM_SELECTION,
                "filePicker": {
                    "formAction": form_action,
                    "formFields": form_fields,
                    "createAssignmentAPI": self._create_assignment_api(),
                    # The "content item selection" that we submit to Canvas's
                    # content_item_return_url is actually an LTI launch URL with
                    # the selected document URL or file_id as a query parameter. To
                    # construct these launch URLs our JavaScript code needs the
                    # base URL of our LTI launch endpoint.
                    "ltiLaunchUrl": self._request.route_url("lti_launches"),
                    # Specific config for pickers
                    "blackboard": FilePickerConfig.blackboard_config(*args),
                    "canvas": FilePickerConfig.canvas_config(*args),
                    "google": FilePickerConfig.google_files_config(*args),
                    "microsoftOneDrive": FilePickerConfig.microsoft_onedrive(*args),
                    "vitalSource": FilePickerConfig.vital_source_config(*args),
                },
            }
        )

    def maybe_enable_grading(self):
        """Enable our LMS app's built-in assignment grading UI, if appropriate."""

        if not self._lti_user.is_instructor:
            # Only instructors can grade assignments.
            return

        if "lis_outcome_service_url" not in self._request.params:
            # Only "gradeable" assignments can be graded.
            # Assignments that don't have the lis_outcome_service_url param
            # aren't set as gradeable in the LMS.
            return

        if self._context.is_canvas:
            # Don't show our built-in grader in Canvas because it has its own
            # "SpeedGrader" and we support that instead.
            return

        self._config["grading"] = {
            "enabled": True,
            "courseName": self._request.params.get("context_title"),
            "assignmentName": self._request.params.get("resource_link_title"),
            "students": list(self._get_students()),
        }

    def maybe_set_focused_user(self):
        """
        Configure the Hypothesis client to focus on a particular user.

        If there is a focused_user request param then add the necessary
        Hypothesis client config to get the client to focus on the particular
        user identified by the focused_user param, showing only that user's
        annotations and not others.

        In practice the focused_user param is only ever present in Canvas
        SpeedGrader launches. We add a focused_user query param to the
        SpeedGrader LTI launch URLs that we submit to Canvas for each student
        when the student launches an assignment. Later, Canvas uses these URLs
        to launch us when a teacher grades the assignment in SpeedGrader.

        In theory, though, the focused_user param could work outside of Canvas
        as well if we ever want it to.

        :raise ApplicationInstanceNotFound: if request.lti_user.oauth_consumer_key isn't in the DB
        """
        focused_user = self._request.params.get("focused_user")

        if not focused_user:
            return

        self._hypothesis_client["focus"] = {"user": {"username": focused_user}}

        # Unfortunately we need to pass the user's current display name to the
        # Hypothesis client, and we need to make a request to the h API to
        # retrieve that display name.
        try:
            display_name = (
                self._request.find_service(name="h_api")
                .get_user(focused_user)
                .display_name
            )
        except HAPIError:
            display_name = "(Couldn't fetch student name)"

        self._hypothesis_client["focus"]["user"]["displayName"] = display_name

    def _add_canvas_speedgrader_settings(self, **kwargs):
        """
        Add config used by the JS to call our record_canvas_speedgrader_submission API.

        :raise HTTPBadRequest: if a request param needed to generate the config
            is missing
        """
        lis_result_sourcedid = self._request.params.get("lis_result_sourcedid")
        lis_outcome_service_url = self._request.params.get("lis_outcome_service_url")

        # Don't set the Canvas submission params in non-Canvas LMS's.
        if not self._context.is_canvas:
            return

        # When a Canvas assignment is launched by a teacher or other
        # non-gradeable user there's no lis_result_sourcedid in the LTI
        # launch params.
        # Don't post submission to Canvas for these cases.
        if not lis_result_sourcedid:
            return

        # When a Canvas assignment isn't gradeable there's no
        # lis_outcome_service_url.
        # Don't post submission to Canvas for these cases.
        if not lis_outcome_service_url:
            return

        self._config["canvas"]["speedGrader"] = {
            "submissionParams": {
                "h_username": self._h_user.username,
                "lis_result_sourcedid": lis_result_sourcedid,
                "lis_outcome_service_url": lis_outcome_service_url,
                "learner_canvas_user_id": self._request.params["custom_canvas_user_id"],
                "group_set": self._request.params.get("group_set"),
                # Canvas doesn't send the right value for this on speed grader launches
                # sending instead the same value as for "context_id"
                "resource_link_id": self._request.params.get("resource_link_id"),
                # Canvas doesn't send this value at all on speed grader submissions
                "ext_lti_assignment_id": self._request.params.get(
                    "ext_lti_assignment_id"
                ),
                **kwargs,
            },
        }

    def _auth_token(self):
        """Return the authToken setting."""
        return BearerTokenSchema(self._request).authorization_param(self._lti_user)

    @property
    @functools.lru_cache()
    def _config(self):
        """
        Return the current configuration dict.

        This method populates the default parameters used by all frontend
        apps. The `enable_xxx_mode` methods configures the specific parameters
        needed by a particular frontend mode.

        :raise HTTPBadRequest: if a request param needed to generate the config
            is missing

        :rtype: dict
        """
        # This is a lazy-computed property so that if it's going to raise an
        # exception that doesn't happen until someone actually reads it.
        # If it instead crashed in JSConfig.__init__() that would happen
        # earlier in the request processing pipeline and could change the error
        # response.
        #
        # We cache this property (@functools.lru_cache()) so that it's
        # mutable. You can do self._config["foo"] = "bar" and the mutation will
        # be preserved.

        config = {
            # Settings to do with the API that the backend provides for the
            # frontend to call.
            "api": {
                # The auth token that the JavaScript code will use to
                # authenticate itself to the API.
                "authToken": self._auth_token()
            },
            "canvas": {},
            # Some debug information, currently used in the Gherkin tests.
            "debug": {"tags": []},
            # Tell the JavaScript code whether we're in "dev" mode.
            "dev": self._request.registry.settings["dev"],
            # What "mode" to put the JavaScript code in.
            # For example in "basic-lti-launch" mode the JavaScript code
            # launches its BasicLtiLaunchApp, whereas in
            # "content-item-selection" mode it launches its FilePickerApp.
            "mode": None,
        }

        if self._lti_user:
            config["debug"]["tags"].append(
                "role:instructor" if self._lti_user.is_instructor else "role:learner"
            )

        return config

    def _get_students(self):
        """
        Yield the student dicts for the request.

        Yield one student dict for each student who has launched the assignment
        and had grading info recorded for them.
        """
        grading_infos = self._grading_info_service.get_by_assignment(
            oauth_consumer_key=self._consumer_key,
            context_id=self._request.params.get("context_id"),
            resource_link_id=self._request.params.get("resource_link_id"),
        )

        # Yield a "student" dict for each GradingInfo.
        for grading_info in grading_infos:
            h_user = HUser(
                username=grading_info.h_username,
                display_name=grading_info.h_display_name,
            )
            yield {
                "userid": h_user.userid(self._authority),
                "lms_id": grading_info.user_id,
                "displayName": h_user.display_name,
                "LISResultSourcedId": grading_info.lis_result_sourcedid,
                "LISOutcomeServiceUrl": grading_info.lis_outcome_service_url,
            }

    @property
    @functools.lru_cache()
    def _hypothesis_client(self):
        """
        Return the config object for the Hypothesis client.

        :raise HTTPBadRequest: if a request param needed to generate the config
            is missing

        :raise ApplicationInstanceNotFound: if request.lti_user.oauth_consumer_key isn't in the DB
        """
        # This is a lazy-computed property so that if it's going to raise an
        # exception that doesn't happen until someone actually reads it.
        # If it instead crashed in JSConfig.__init__() that would happen
        # earlier in the request processing pipeline and could change the error
        # response.
        #
        # We cache this property (@functools.lru_cache()) so that it's
        # mutable. You can do self._hypothesis_client["foo"] = "bar" and the
        # mutation will be preserved.

        if not self._application_instance().provisioning:
            return {}

        api_url = self._request.registry.settings["h_api_url_public"]

        # Generate a short-lived login token for the Hypothesis client.
        grant_token_svc = self._request.find_service(name="grant_token")
        grant_token = grant_token_svc.generate_token(self._h_user)

        return {
            # For documentation of these Hypothesis client settings see:
            # https://h.readthedocs.io/projects/client/en/latest/publishers/config/#configuring-the-client-using-json
            "services": [
                {
                    "allowFlagging": False,
                    "allowLeavingGroups": False,
                    "apiUrl": api_url,
                    "authority": self._authority,
                    "enableShareLinks": False,
                    "grantToken": grant_token,
                    "groups": self._groups(),
                }
            ]
        }

    def _groups(self):
        if self._context.canvas_sections_enabled or self._context.is_group_launch:
            return "$rpc:requestGroups"
        return [self._context.h_group.groupid(self._authority)]

<<<<<<< HEAD
    def _sync_api(self):
        if (
            not self._context.canvas_sections_enabled
            and not self._context.is_group_launch
        ):
            return None

        req = self._request

        sync_api_config = {}
        if self._context.is_canvas:
            sync_api_config = {
                "authUrl": req.route_url("canvas_api.oauth.authorize"),
                "path": req.route_path("canvas_api.sync"),
                "data": {
                    "lms": {
                        "tool_consumer_instance_guid": req.params[
                            "tool_consumer_instance_guid"
                        ],
                    },
                    "course": {
                        "context_id": req.params["context_id"],
                        "custom_canvas_course_id": req.params[
                            "custom_canvas_course_id"
                        ],
                        "group_set": req.params.get("group_set"),
                    },
                    "group_info": {
                        key: value
                        for key, value in req.params.items()
                        if key in GroupInfo.columns()
                    },
=======
    def _canvas_sync_api(self):
        req = self._request
        sync_api_config = {
            "authUrl": req.route_url("canvas_api.oauth.authorize"),
            "path": req.route_path("canvas_api.sync"),
            "data": {
                "lms": {
                    "tool_consumer_instance_guid": req.params[
                        "tool_consumer_instance_guid"
                    ],
>>>>>>> a0cb7f90
                },
            }

            if "learner_canvas_user_id" in req.params:
                sync_api_config["data"]["learner"] = {
                    "canvas_user_id": req.params["learner_canvas_user_id"],
                    "group_set": req.params.get("group_set"),
                }
        if self._context.is_blackboard:
            sync_api_config = {
                "authUrl": req.route_url("blackboard_api.oauth.authorize"),
                "path": req.route_path("blackboard_api.sync"),
                "data": {
                    "lms": {
                        "tool_consumer_instance_guid": req.params[
                            "tool_consumer_instance_guid"
                        ],
                    },
                    "course": {
                        "context_id": req.params["context_id"],
                        "resource_link_id": req.params["resource_link_id"],
                    },
                    "group_info": {
                        key: value
                        for key, value in req.params.items()
                        if key in GroupInfo.columns()
                    },
                },
            }

        return sync_api_config

    def _blackboard_sync_api(self):
        req = self._request
        return {
            "authUrl": req.route_url("blackboard_api.oauth.authorize"),
            "path": req.route_path("blackboard_api.sync"),
            "data": {
                "lms": {
                    "tool_consumer_instance_guid": req.params[
                        "tool_consumer_instance_guid"
                    ],
                },
                "course": {
                    "context_id": req.params["context_id"],
                    "resource_link_id": req.params["resource_link_id"],
                },
                "group_info": {
                    key: value
                    for key, value in req.params.items()
                    if key in GroupInfo.columns()
                },
            },
        }

    def _sync_api(self):
        if self._context.is_canvas and (
            self._context.canvas_sections_enabled
            or self._context.canvas_is_group_launch
        ):
            return self._canvas_sync_api()

        if (
            self._application_instance().product
            == ApplicationInstance.Product.BLACKBOARD
            and self._context.is_blackboard_group_launch
        ):

            return self._blackboard_sync_api()

        return None<|MERGE_RESOLUTION|>--- conflicted
+++ resolved
@@ -476,40 +476,6 @@
             return "$rpc:requestGroups"
         return [self._context.h_group.groupid(self._authority)]
 
-<<<<<<< HEAD
-    def _sync_api(self):
-        if (
-            not self._context.canvas_sections_enabled
-            and not self._context.is_group_launch
-        ):
-            return None
-
-        req = self._request
-
-        sync_api_config = {}
-        if self._context.is_canvas:
-            sync_api_config = {
-                "authUrl": req.route_url("canvas_api.oauth.authorize"),
-                "path": req.route_path("canvas_api.sync"),
-                "data": {
-                    "lms": {
-                        "tool_consumer_instance_guid": req.params[
-                            "tool_consumer_instance_guid"
-                        ],
-                    },
-                    "course": {
-                        "context_id": req.params["context_id"],
-                        "custom_canvas_course_id": req.params[
-                            "custom_canvas_course_id"
-                        ],
-                        "group_set": req.params.get("group_set"),
-                    },
-                    "group_info": {
-                        key: value
-                        for key, value in req.params.items()
-                        if key in GroupInfo.columns()
-                    },
-=======
     def _canvas_sync_api(self):
         req = self._request
         sync_api_config = {
@@ -520,35 +486,13 @@
                     "tool_consumer_instance_guid": req.params[
                         "tool_consumer_instance_guid"
                     ],
->>>>>>> a0cb7f90
                 },
-            }
-
-            if "learner_canvas_user_id" in req.params:
-                sync_api_config["data"]["learner"] = {
-                    "canvas_user_id": req.params["learner_canvas_user_id"],
-                    "group_set": req.params.get("group_set"),
-                }
-        if self._context.is_blackboard:
-            sync_api_config = {
-                "authUrl": req.route_url("blackboard_api.oauth.authorize"),
-                "path": req.route_path("blackboard_api.sync"),
-                "data": {
-                    "lms": {
-                        "tool_consumer_instance_guid": req.params[
-                            "tool_consumer_instance_guid"
-                        ],
-                    },
-                    "course": {
-                        "context_id": req.params["context_id"],
-                        "resource_link_id": req.params["resource_link_id"],
-                    },
-                    "group_info": {
-                        key: value
-                        for key, value in req.params.items()
-                        if key in GroupInfo.columns()
-                    },
-                },
+            },
+        }
+        if "learner_canvas_user_id" in req.params:
+            sync_api_config["data"]["learner"] = {
+                "canvas_user_id": req.params["learner_canvas_user_id"],
+                "group_set": req.params.get("group_set"),
             }
 
         return sync_api_config
