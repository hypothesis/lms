from urllib.parse import urlencode

from lms.events import FilesDiscoveredEvent
from lms.services.blackboard_api._schemas import (
    BlackboardListFilesSchema,
    BlackboardListGroupSetGroups,
    BlackboardListGroupSetsSchema,
    BlackboardListGroupsSchema,
    BlackboardPublicURLSchema,
)
from lms.services.exceptions import BlackboardFileNotFoundInCourse, ExternalRequestError

# The maxiumum number of paginated requests we'll make before returning.
PAGINATION_MAX_REQUESTS = 25

# The maximum number of results to request per paginated response.
# 200 is the highest number that Blackboard will accept here.
PAGINATION_LIMIT = 200


class BlackboardAPIClient:
    """A high-level Blackboard API client."""

    def __init__(self, basic_client, request):
        self._api = basic_client
        self._request = request

    def get_token(self, authorization_code):
        """
        Save a new Blackboard access token for the current user to the DB.

        :raise services.ExternalRequestError: if something goes wrong with the
            access token request to Blackboard
        """
        self._api.get_token(authorization_code)

    def list_files(self, course_id, folder_id=None):
        """Return the list of files in the given course or folder."""

        path = f"courses/uuid:{course_id}/resources"

        if folder_id:
            # Get the files and folders in the given folder instead of the
            # course's top-level files and folders.
            path += f"/{folder_id}/children"

        path = (
            path
            + "?"
            + urlencode(
                {
                    "limit": PAGINATION_LIMIT,
                    "fields": "id,name,type,modified,mimeType,size,parentId",
                }
            )
        )

        results = []

        for _ in range(PAGINATION_MAX_REQUESTS):
            response = self._api.request("GET", path)
            results.extend(BlackboardListFilesSchema(response).parse())
            path = response.json().get("paging", {}).get("nextPage")
            if not path:
                break

        # Notify that we've found some files
        self._request.registry.notify(
            FilesDiscoveredEvent(
                request=self._request,
                values=[
                    {
                        "type": "blackboard_file"
                        if file["type"] == "File"
                        else "blackboard_folder",
                        "course_id": course_id,
                        "lms_id": file["id"],
                        "name": file["name"],
                        "size": file["size"],
                        "parent_lms_id": file["parentId"],
                    }
                    for file in results
                ],
            )
        )

        return results

    def public_url(self, course_id, file_id):
        """Return a public URL for the given file."""

        try:
            response = self._api.request(
                "GET",
                f"courses/uuid:{course_id}/resources/{file_id}?fields=downloadUrl",
            )
        except ExternalRequestError as err:
            if err.status_code == 404:
                raise BlackboardFileNotFoundInCourse(file_id) from err
            raise

        return BlackboardPublicURLSchema(response).parse()

    def course_group_sets(self, course_id):
        response = self._api.request(
            "GET",
            f"/learn/api/public/v2/courses/uuid:{course_id}/groups/sets",
        )

        return BlackboardListGroupSetsSchema(response).parse()

<<<<<<< HEAD
    def group_category_groups(self, course_id, group_set_id):
=======
    def group_set_groups(self, course_id, group_set_id):
>>>>>>> a0cb7f90
        response = self._api.request(
            "GET",
            f"/learn/api/public/v2/courses/uuid:{course_id}/groups/sets/{group_set_id}/groups",
        )
<<<<<<< HEAD
        return BlackboardListGroupsSchema(response).parse()

    def course_groups(self, course_id, group_category_id=None, user_id=None):
        response = self._api.request(
            "GET",
            f"/learn/api/public/v2/courses/uuid:{course_id}/groups",
        )
        groups = BlackboardListGroupsSchema(response).parse()

        if group_category_id:
            groups = [
                group
                for group in self.course_groups(course_id)
                if group["groupSetId"] == group_category_id
            ]

        if user_id:
            groups_by_id = {group["id"]: group for group in groups}
            responses = self._api.async_requests(
                "GET",
                [
                    f"/learn/api/public/v2/courses/uuid:{course_id}/groups/{group['id']}"
                    for group in groups
                ],
            )
            groups = [
                groups_by_id[str(response.url).split("/")[-1]]
                for response in responses
                if response.status == 200
            ]
            print(groups)

        return groups
=======
        return BlackboardListGroupSetGroups(response).parse()
>>>>>>> a0cb7f90
<|MERGE_RESOLUTION|>--- conflicted
+++ resolved
@@ -109,16 +109,11 @@
 
         return BlackboardListGroupSetsSchema(response).parse()
 
-<<<<<<< HEAD
-    def group_category_groups(self, course_id, group_set_id):
-=======
     def group_set_groups(self, course_id, group_set_id):
->>>>>>> a0cb7f90
         response = self._api.request(
             "GET",
             f"/learn/api/public/v2/courses/uuid:{course_id}/groups/sets/{group_set_id}/groups",
         )
-<<<<<<< HEAD
         return BlackboardListGroupsSchema(response).parse()
 
     def course_groups(self, course_id, group_category_id=None, user_id=None):
@@ -149,9 +144,5 @@
                 for response in responses
                 if response.status == 200
             ]
-            print(groups)
 
-        return groups
-=======
-        return BlackboardListGroupSetGroups(response).parse()
->>>>>>> a0cb7f90
+        return groups