import logging

from pyramid.view import view_config

from lms.models.lti_launches import LtiLaunches
from lms.models.module_item_configuration import ModuleItemConfiguration
from lms.util.lti_launch import get_application_instance
from lms.util.lti_launch import lti_launch
from lms.util.view_renderer import view_renderer
from lms.views.content_item_selection import content_item_form
from lms.util.associate_user import associate_user
from lms.util.canvas_api import CanvasApi, GET
from lms.util.authorize_lms import authorize_lms, save_token
from lms.models.tokens import find_token_by_user_id
from lms.models.application_instance import find_by_oauth_consumer_key


def can_configure_module_item(roles):
    """
    Determine whether or not someone with roles can configure a module item.

    roles should be a list of lti roles
    """
    lower_cased_roles = roles.lower()
    allowed_roles = ['administrator', 'instructor', 'teachingassisstant']
    return any(role in lower_cased_roles for role in allowed_roles)


def is_canvas_file(_request, params):
    """Determine whether we are launching to view a canvas file."""
    return 'canvas_file' in params


def is_url_configured(_request, params):
    """
    Determine whether the requested module item is url configured.

    A module item is url configured when the document url is stored
    in a query paramter on the lti launch url
    """
    return 'url' in params


def is_authorized_to_configure(_request, params):
    """Determine whether the user is allowed to configure module items."""
    return can_configure_module_item(params['roles'])


def is_db_configured(request, params):
    """
    Determine whether or not the requested module item is configured to use db.

    A module item is database configured when it's id and document url are
    stored in our database. This occurs when an lms does not support content
    item selection
    """
    config = request.db.query(ModuleItemConfiguration).filter(
        ModuleItemConfiguration.resource_link_id == params['resource_link_id'] and
        ModuleItemConfiguration.tool_consumer_instance_guid == params[
            'tool_consumer_instance_guid'])
    return config.count() == 1


def handle_lti_launch(request, token=None, lti_params=None, user=None, jwt=None):
    """
    Handle determining which view should be rendered for a given lti launch.

    The following cases are supported:

    1. If a student launches before a teacher has configured the document then it will
    display a message say that the teacher still needs to configure the document.

    2. If a student or teacher launch after the document has been configured then it displays the
    document with the annotation tools.

    3. If a teacher launches and no document has been configured, ict renders a form that allows
    them to configure the document.

    4. If a student or teacher launches a module item that has been configured
       as a canvas file
    """
<<<<<<< HEAD
    if is_url_configured(request, lti_params):
        return _view_document(request, document_url=lti_params['url'], jwt=jwt)

    elif is_db_configured(request, lti_params):
        config = request.db.query(ModuleItemConfiguration).filter(
            ModuleItemConfiguration.resource_link_id == lti_params['resource_link_id'] and
            ModuleItemConfiguration.tool_consumer_instance_guid == lti_params['tool_consumer_instance_guid']
        )
        return _view_document(request, document_url=config.one().document_url, jwt=jwt)
    elif is_canvas_file(request, lti_params):
        token = find_token_by_user_id(request.db, user.id)
        application_instance = find_by_oauth_consumer_key(request.db,
                                                          lti_params['oauth_consumer_key'])
        canvas_api = CanvasApi(token.access_token, application_instance.lms_url)
        file_id = lti_params['file_id']
        result = canvas_api.proxy(f'/api/v1/files/{file_id}/public_url', GET, {})
        if result.ok:
            document_url = result.json()['public_url']
            return _view_document(request, document_url=document_url, jwt=jwt)
=======
    log = logging.getLogger(__name__)

    if 'url' not in request.params:
        config = request.db.query(ModuleItemConfiguration).filter(
            ModuleItemConfiguration.resource_link_id == request.params[
                'resource_link_id'] and
            ModuleItemConfiguration.tool_consumer_instance_guid ==
            request.params['tool_consumer_instance_guid']
        )
        if config.count() >= 1:
            return _view_document(request,
                                  document_url=config.one().document_url,
                                  jwt=jwt)
        elif can_configure_module_item(request.params['roles']):
            consumer_key = request.params['oauth_consumer_key']
            application_instance = get_application_instance(request.db,
                                                            consumer_key)
            return content_item_form(
                request,
                content_item_return_url=request.route_url(
                    'module_item_configurations'),
                lms_url=application_instance.lms_url,
                jwt=jwt
            )
>>>>>>> 67bb114b
        return _unauthorized(request)
    elif is_authorized_to_configure(request, lti_params):
        consumer_key = request.params['oauth_consumer_key']
        application_instance = get_application_instance(request.db, consumer_key)
        return content_item_form(
            request,
            lti_params=request.params,
            content_item_return_url=request.route_url('module_item_configurations'),
            lms_url=application_instance.lms_url,
            jwt=jwt
        )
    return _unauthorized(request)


@view_config(route_name='module_item_launch_oauth_callback',
             request_method='GET')
@save_token
def lti_launch_oauth_callback(request, token, lti_params, user, jwt):
    """Route to handle oauth response from when forced to oauth from lti_launch."""
    return handle_lti_launch(request, token, lti_params, user, jwt)


<<<<<<< HEAD
def should_launch(request):
    """Determine whether or not an oauth should be triggered or not."""
    return is_canvas_file(request, request.params)


@view_config(route_name='lti_launches', request_method='POST')
@lti_launch()
@associate_user
@authorize_lms(
    authorization_base_endpoint='login/oauth2/auth',
    redirect_endpoint='module_item_launch_oauth_callback',
    oauth_condition=should_launch
)
def lti_launches(request, jwt, user=None):
    """Route to handle an lti launch to view a module item."""
    if user is not None:
        token = find_token_by_user_id(request.db, user.id)
        return handle_lti_launch(request, token=token,
                                 lti_params=request.params, user=user, jwt=jwt)
    return _unauthorized(request)
=======
    lti_key = None
    try:
        lti_key = request.params['oauth_consumer_key']
        context_id = request.params['context_id']
        lti_launch_instance = LtiLaunches(
            context_id=context_id,
            lti_key=lti_key
        )
        request.db.add(lti_launch_instance)

    # Never prevent a launch because of logging problem.
    # pylint: disable=broad-except
    except Exception as e:
        log.error(f"Failed to log lti launch for lti key '{lti_key}': {e}")

    return _view_document(request, document_url=request.params['url'], jwt=jwt)
>>>>>>> 67bb114b


@view_renderer(renderer='lms:templates/lti_launches/new_lti_launch.html.jinja2')
def _view_document(request, document_url, jwt):
    return {
        'hypothesis_url':
        f"{request.registry.settings['via_url']}/{document_url}",
        'jwt': jwt
    }


@view_renderer(renderer='lms:templates/lti_launches/unauthorized.html.jinja2')
def _unauthorized(_):
    return {}<|MERGE_RESOLUTION|>--- conflicted
+++ resolved
@@ -60,6 +60,23 @@
             'tool_consumer_instance_guid'])
     return config.count() == 1
 
+def launch_lti(request, lti_key=None, context_id=None, document_url=None,
+        jwt=None):
+    log = logging.getLogger(__name__)
+    try:
+        lti_launch_instance = LtiLaunches(
+            context_id=context_id,
+            lti_key=lti_key
+        )
+        request.db.add(lti_launch_instance)
+
+    # Never prevent a launch because of logging problem.
+    # pylint: disable=broad-except
+    except Exception as e:
+        log.error(f"Failed to log lti launch for lti key '{lti_key}': {e}")
+
+    return _view_document(request, document_url=document_url, jwt=jwt)
+
 
 def handle_lti_launch(request, token=None, lti_params=None, user=None, jwt=None):
     """
@@ -79,16 +96,19 @@
     4. If a student or teacher launches a module item that has been configured
        as a canvas file
     """
-<<<<<<< HEAD
+    lti_key = lti_params['oauth_consumer_key']
+    context_id = lti_params['context_id']
     if is_url_configured(request, lti_params):
-        return _view_document(request, document_url=lti_params['url'], jwt=jwt)
+        return lti_launch(request, lti_key=lti_key, context_id=context_id,
+                document_url=params['url'], jwt=jwt)
 
     elif is_db_configured(request, lti_params):
         config = request.db.query(ModuleItemConfiguration).filter(
             ModuleItemConfiguration.resource_link_id == lti_params['resource_link_id'] and
             ModuleItemConfiguration.tool_consumer_instance_guid == lti_params['tool_consumer_instance_guid']
         )
-        return _view_document(request, document_url=config.one().document_url, jwt=jwt)
+        return lti_launch(request, lti_key=lti_key, context_id=context_id,
+                document_url=config.one().document_url, jwt=jwt)
     elif is_canvas_file(request, lti_params):
         token = find_token_by_user_id(request.db, user.id)
         application_instance = find_by_oauth_consumer_key(request.db,
@@ -98,33 +118,8 @@
         result = canvas_api.proxy(f'/api/v1/files/{file_id}/public_url', GET, {})
         if result.ok:
             document_url = result.json()['public_url']
-            return _view_document(request, document_url=document_url, jwt=jwt)
-=======
-    log = logging.getLogger(__name__)
-
-    if 'url' not in request.params:
-        config = request.db.query(ModuleItemConfiguration).filter(
-            ModuleItemConfiguration.resource_link_id == request.params[
-                'resource_link_id'] and
-            ModuleItemConfiguration.tool_consumer_instance_guid ==
-            request.params['tool_consumer_instance_guid']
-        )
-        if config.count() >= 1:
-            return _view_document(request,
-                                  document_url=config.one().document_url,
-                                  jwt=jwt)
-        elif can_configure_module_item(request.params['roles']):
-            consumer_key = request.params['oauth_consumer_key']
-            application_instance = get_application_instance(request.db,
-                                                            consumer_key)
-            return content_item_form(
-                request,
-                content_item_return_url=request.route_url(
-                    'module_item_configurations'),
-                lms_url=application_instance.lms_url,
-                jwt=jwt
-            )
->>>>>>> 67bb114b
+            return lti_launch(request, lti_key=lti_key, context_id=context_id,
+                document_url=document_url, jwt=jwt)
         return _unauthorized(request)
     elif is_authorized_to_configure(request, lti_params):
         consumer_key = request.params['oauth_consumer_key']
@@ -146,8 +141,6 @@
     """Route to handle oauth response from when forced to oauth from lti_launch."""
     return handle_lti_launch(request, token, lti_params, user, jwt)
 
-
-<<<<<<< HEAD
 def should_launch(request):
     """Determine whether or not an oauth should be triggered or not."""
     return is_canvas_file(request, request.params)
@@ -168,24 +161,6 @@
         return handle_lti_launch(request, token=token,
                                  lti_params=request.params, user=user, jwt=jwt)
     return _unauthorized(request)
-=======
-    lti_key = None
-    try:
-        lti_key = request.params['oauth_consumer_key']
-        context_id = request.params['context_id']
-        lti_launch_instance = LtiLaunches(
-            context_id=context_id,
-            lti_key=lti_key
-        )
-        request.db.add(lti_launch_instance)
-
-    # Never prevent a launch because of logging problem.
-    # pylint: disable=broad-except
-    except Exception as e:
-        log.error(f"Failed to log lti launch for lti key '{lti_key}': {e}")
-
-    return _view_document(request, document_url=request.params['url'], jwt=jwt)
->>>>>>> 67bb114b
 
 
 @view_renderer(renderer='lms:templates/lti_launches/new_lti_launch.html.jinja2')
