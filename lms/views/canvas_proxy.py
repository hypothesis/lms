--- conflicted
+++ resolved
@@ -17,13 +17,7 @@
     this view to add the canvas token before requests reach canvas
     """
     result = canvas_api.proxy(
-<<<<<<< HEAD
-             f"/api/v1/{request.json['endpoint_url']}",
-             request.json['method'],
-             request.json['params'])
-    return Response(json.dumps(result.json()), status=result.status_code)
-=======
-        request.params['endpoint_url'],
+        f"/api/v1/{request.json['endpoint_url']}",
         request.params['method'],
         request.params['params'])
     response = None
@@ -31,5 +25,4 @@
         response = result.json()
     except ValueError:
         response = result.text()
-    return Response(response, status=response.status_code)
->>>>>>> 2f54d810
+    return Response(response, status=response.status_code)