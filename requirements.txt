--- conflicted
+++ resolved
@@ -48,11 +48,7 @@
 wired==0.2.1              # via pyramid-services
 zope.deprecation==4.3.0   # via pyramid, pyramid-jinja2
 zope.interface==4.4.3     # via pyramid, pyramid-retry, pyramid-services, transaction, wired, zope.sqlalchemy
-<<<<<<< HEAD
 zope.sqlalchemy==0.7.7
 
 # The following packages are considered to be unsafe in a requirements file:
-# setuptools==41.6.0        # via plaster, pyramid, zope.deprecation, zope.interface, zope.sqlalchemy
-=======
-zope.sqlalchemy==0.7.7
->>>>>>> 8dfe659a
+# setuptools==41.6.0        # via plaster, pyramid, zope.deprecation, zope.interface, zope.sqlalchemy