--- conflicted
+++ resolved
@@ -10,8 +10,4 @@
 [report]
 show_missing = True
 precision = 2
-<<<<<<< HEAD
-fail_under = 97.65
-=======
-fail_under = 97.58
->>>>>>> c7252a14
+fail_under = 97.65