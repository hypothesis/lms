sudo: false
env:
<<<<<<< HEAD
  - TEST_DATABASE_URL=postgresql://postgres@localhost/lms_test
  - JWT_SECRET="test_secret"
=======
  global:
    - TEST_DATABASE_URL=postgresql://postgres@localhost/lms_test
    - JWT_SECRET="test_secret"
>>>>>>> 9c2748f4
language:
  - python
python:
  - 3.6
addons:
    postgresql: "9.4"
before_script: createdb lms_test
jobs:
  include:
    - script: make test
    - script: make lint
after_success:
  - make coverage codecov<|MERGE_RESOLUTION|>--- conflicted
+++ resolved
@@ -1,13 +1,8 @@
 sudo: false
 env:
-<<<<<<< HEAD
-  - TEST_DATABASE_URL=postgresql://postgres@localhost/lms_test
-  - JWT_SECRET="test_secret"
-=======
   global:
     - TEST_DATABASE_URL=postgresql://postgres@localhost/lms_test
     - JWT_SECRET="test_secret"
->>>>>>> 9c2748f4
 language:
   - python
 python:
